<<<<<<< HEAD
2011-03-24:
	* (seebs) more work on OS X port.
	* (seebs) include errno in the verbose debug output
	* (seebs) fix darwin fcntl.
	* (seebs) fix *xattr for darwin (they take more arguments)

2011-02-18:
	* (seebs) moving things to Unix port, cleanup for Darwin

2011-02-14:
	* (seebs) first pass on splitting out ports
	* (seebs) various cleanup
=======
2011-03-25:
	* (seebs) don't try to search path when you don't have one
>>>>>>> 96d8e7ce

2011-02-10:
	* (seebs) pseudo_client_shutdown(), and the pseudo server, have to
	  be smart enough to make the local state directory in case the
	  pseudo binary is invoked directly by a user before being spawned
	  by the client.

2011-02-09:
	* (seebs) the long-awaited cleanup of the database initialization
	  code.  it's not really beautiful but it's quite a bit better.

2011-02-08:
	* (seebs) Get full paths for exec*()

2011-01-24:
	* (mhatle) Revert last result cache and related commits.
	  caching proved to be unreliable.

2011-01-14:
	* (seebs) Automatically create prefix/state directories.
	* (mhatle) Avoid caching OP_EXEC calls

2011-01-13:
	* (seebs) Subtle cache fixup.

2010-12-17:
	* (mhatle) Disabled additional early setup if pseudo is disabled

2010-12-16:
	* (mhatle) change the journal from PERSIST to OFF
	* (seebs) update docs now that fakeroot and password support are in,
	  this being long overdue
	* (seebs) fix parallel build issue introduced with maketables

2010-12-15:
	* (mhatle) add sqlite call profiling, enable with NPROFILE
	* (mhatle) as a result of profiling, optimize inode search
	* (mhatle) rearrange the pseudo_op file data operations to reduce
		   the number of selects.
	* (mhatle) add the ability to cache the last select result
	* (mhatle) change the indexing in pseudo_db.c

2010-12-14:
	* (mhatle) restructure wrapfuncs.c

2010-12-09:
	* (mhatle) Add doc/program_flow to attempt to explain startup/running
	* (mhatle) guts/* minor cleanup
	* (mhatle) Reorganize into a new constructor for libpseudo ONLY
		   pseudo main() now manually calls the util init
		   new / revised init for client, wrappers and utils
	* (mhatle) Add central "reinit" function
	* (mhatle) Add manul execv* functions
	* (mhatle) rename pseudo_populate_wrappers to pseudo_check_wrappers

2010-12-08:
	* (mhatle) Add guts/clone.c to cleanup the clone support
	* (mhatle) guts/clone.c only run setupenv and reinit when NOT PSEUDO_RELOADED
	* (mhatle) guts/execve.c whitespace fixe
	* (mhatle) guts/fork.c similar to guts/clone.c change
	* (mhatle) pseudo_client.c add reinit function
	* (mhatle) pseudo_client.c revise client reset, include code from pseudo_wrappers.c
	* (mhatle) pseudo_server.c move the pid writing to the parent
	* (mhatle) pseudo_wrappers.c clone cleanup and populate cleanup

2010-12-07:
	* (seebs) whitespace fixes
	* (seebs) improve fork and PSEUDO_DISABLED
	* (seebs) add support for clone(2)
	* (mhatle) rework/improve clone(2) support
	* (mhatle) add test code for PSEUDO_DISABLED

2010-12-02:
	* (seebs) rework of fork/exec, add PSEUDO_DISABLED

2010-11-30:
	* (seebs) move *_t types to a separate file.
	* (seebs) remove unused tables from pseudo_db.c
	* (seebs) cleanup .gitignore

2010-11-17:
	* (seebs) add "Futures.txt" notes about future development plans
	* (seebs) split some of the templating code out of makewrappers

2010-11-16:
	* (seebs) database move functionality (first pass)

2010-10-25:
	* (seebs) various makewrappers cleanups (pylint, mostly)

2010-10-12:
	* (seebs) add missing copyright to Python makewrappers.
	* (seebs) detab makewrappers

2010-10-11:
	* (seebs) do the other *xattr() wrappers.
	* (seebs) Replace makewrappers with Python implementation and some
	  template files.

2010-10-06:
	* (mhatle) Add the fsetxattr wrapper to return ENOTSUP
          (note: workaround gnu coreutils 'cp')

2010-09-16:
	* (seebs) change exec*() to use file, rather than path or filename,
	  also add OP_EXEC where it was missing.

2010-09-15:
	* (seebs) allow setting default RPATH entry distinct from sqlite3
	  directory.

2010-09-08:
	* (seebs) handle mkfifo without guaranteeing an EINVAL response.

2010-09-02:
	* (seebs) fix errno for getcwd() with insufficient size
	* (seebs) Add an RPATH entry to the pseudo binary to find the sqlite3
	  library.

2010-09-01:
	* (seebs) add missing casts to even more printf arguments

2010-08-31:
	* (seebs) add missing casts to printf arguments, after being warned
	  about them a mere twenty or thirty thousand times.

2010-08-27:
	* (seebs) fix a bug caused by memcmp with wrong length
	* (seebs) stop hand-coding lengths of memcmp (torek was right...)

2010-08-26:
	* (seebs) make offsets.c slightly less useless
	* (seebs) don't overwrite LD_LIBRARY_PATH values that include us

2010-08-25:
	* (seebs) fix the signal mask restore

2010-08-24:
	* (seebs) try to restore signal mask before calling exec()
	* (seebs) move errno restoration after code which could set errno

2010-08-19:
	* (seebs) handle insane edge case involving regcomp/regexec

2010-08-17:
	* (seebs) create speculative-deletion logic
	* (seebs) remove crackpot theories about cross-device renames

2010-08-16:
	* (rp) Fix ld_preload/ld_library_path mixup.
	* (seebs) Handle failed allocations.
	* (seebs) Fix logic for dropping empty LD_PRELOAD.

2010-08-12:
	* (seebs) Fix install of libpseudo so the plain library is created
		when using $(SUFFIX), this is needed so pseudo daemons don't
		need to know $(SUFFIX) so you can use prebuilts.
	* (seebs) Remove spurious "const" from modifiable table.

2010-08-11:
	* (seebs) document the new variables.

2010-08-10:
	* (mhatle) add execl, execle, execlp, execv, and execvp wrappers
	* (seebs) handle ... for execl, etc.
	* (mhatle) add a local cache of variables, instead of using environ
	* (mhatle) rewrite pseudo_setupenv, pseudo_dropenv routines
		we now support running "/usr/bin/env -i env" in pseudo!

2010-08-06:
	* (mhatle) Fix an exec program with an empty environment

2010-08-03:
	* (mhatle) Fix parallel build problem
	* (mhatle) allow both environment CFLAGS and internals CFLAGS
	* (mhatle) add PSEUDO_BINDIR, PSEUDO_LIBDIR, PSEUDO_LOCALSTATEDIR
	  to allow specific overrides above and beyond PSEUDO_PREFIX

2010-07-30:
    * (kscherer) added .gitignore file
    * (kscherer) added sqlite version check to configure script
    * (kscherer) added basic test harness
    * (kscherer) fixed bug that when moving a directory the contents
       of the dir were removed from the db

2010-06-29:
	* (seebs) handle the other half of the suffix case -- when
	  libpseudo is in LD_PRELOAD under another name.
	* (seebs) remove a couple of debugging messages.

2010-06-28: 0.3
	* (seebs) back out PSEUDO_SUFFIX -- it causes problem when
	  rebuilding the library but not the server, but this is
	  a permissible use case.

2010-06-21:
	* (seebs) add mkstemp64

2010-06-02:
	* (seebs) add PSEUDO_NOSYMLINKEXP feature and documentation.

2010-04-30:
	* (seebs) rework pdb_history
	* (seebs) small cleanups and bulletproofing.
	* (seebs) fix up PSEUDO_DEBUG_FILE, use it for server as well.

2010-04-27:
	* (seebs) fix -P in pseudolog
	* (seebs) document PSEUDO_DEBUG_FILE

2010-04-26:
	* (seebs) many bug fixes and updates
	* (seebs) allow deleting entries in pseudolog
	* (seebs) correct race conditions and related bugs

2010-04-20:
	* (seebs) add quick sanity-check option for pseudo
	* (seebs) report on rows deleted
	* (seebs) unlink after removing db entry to reduce race conditions

2010-04-19:
	* (seebs) fix crash if xstat() or similar routine called with null path
	* (seebs) fix list of client processes still running
	* (seebs) fix pathname mismatches introduced by chroot() support

2010-04-16:
	* (seebs) add tracking of program names
	* (seebs) track message types
	* (seebs) small bug fixes and improvements galore

2010-04-06:
	* (seebs) implement various passwd-related utilities, various
	  bugfixes.

2010-03-25:
	* (seebs) fix return values.

2010-03-24:
	* (seebs) add chroot syscall
	* (seebs) add chroot handling to path canonicalization
	* (seebs) add many calls just to get path fixups
	* (seebs) handle virtualizing rootness of absolute symlinks

2010-03-24:
	* (seebs) regenerate wrappers when makewrappers is changed.
	* (seebs) begin prep for chroot
	* (seebs) standardize path expansion
	* (seebs) extend makewrappers to handle function pointer args

2010-03-17:
	* (seebs) fixup help options
	* (seebs) use strerror() in a couple more places
	* (seebs) mention ^ specification in pseudolog -h output.

2010-03-16:
	* (seebs) Fix missing error checking noted by comp.lang.c reader.

2010-03-16: 0.2
	* first public release

(There's no changelog before that, sorry.)<|MERGE_RESOLUTION|>--- conflicted
+++ resolved
@@ -1,4 +1,6 @@
-<<<<<<< HEAD
+2011-03-25:
+	* (seebs) don't try to search path when you don't have one
+
 2011-03-24:
 	* (seebs) more work on OS X port.
 	* (seebs) include errno in the verbose debug output
@@ -11,10 +13,6 @@
 2011-02-14:
 	* (seebs) first pass on splitting out ports
 	* (seebs) various cleanup
-=======
-2011-03-25:
-	* (seebs) don't try to search path when you don't have one
->>>>>>> 96d8e7ce
 
 2011-02-10:
 	* (seebs) pseudo_client_shutdown(), and the pseudo server, have to
